--- conflicted
+++ resolved
@@ -221,16 +221,13 @@
             self.bestfit = float('inf')
             self.Loss_val, self.Loss_train, self.batch_id, self.time, self.epoch_id = np.array([]), np.array([]), np.array([]), np.array([]), np.array([])
             self.fitted = True
-<<<<<<< HEAD
+
         if self.scheduler==False and verbose:
             print('!!!! Your might be continuing from a save which had scheduler but which was removed during saving... check this !!!!!!')
-
+        self.dt = sys_data.dt
         if cuda: 
             self.cuda()
         self.train()
-=======
-        self.dt = sys_data.dt
->>>>>>> 98bb8214
 
         self.epoch_counter = 0 if len(self.epoch_id)==0 else self.epoch_id[-1]
         self.batch_counter = 0 if len(self.batch_id)==0 else self.batch_id[-1]
@@ -315,13 +312,10 @@
                     t.tic('optimizer start')
                     training_loss = self.optimizer.step(closure).item()
                     t.toc('stepping')
-<<<<<<< HEAD
                     if self.scheduler:
                         t.tic('scheduler')
                         self.scheduler.step()
                         t.tic('scheduler')
-=======
->>>>>>> 98bb8214
                     Loss_acc_val += training_loss
                     Loss_acc_epoch += training_loss
                     N_batch_acc_val += 1
