--- conflicted
+++ resolved
@@ -275,12 +275,7 @@
         else: #do it now
             Loss_val_now = validation(append=True, train_loss=float('nan'), time_elapsed_total=extra_t)
             print(f'Initial Validation {val_str}=', Loss_val_now)
-<<<<<<< HEAD
-        try: #only to handle early stopping with keyboard interrupts 
-            start_t = time.time() #time keeping
-=======
         try:
->>>>>>> b64e7d38
             import itertools
             t = Tictoctimer()
             start_t = time.time() #time keeping
@@ -569,30 +564,6 @@
 
 
 if __name__ == '__main__':
-<<<<<<< HEAD
-    # #check if system is continues, pass dt into 
-    # class Test(object):
-    #     """docstring for test"""
-    #     def __init__(self, arg):
-    #         super(Test, self).__init__()
-    #         self.arg = arg
-
-    #     def forward(self,**kwargs):
-    #         kwargs['dt'] = 1.
-    #         self.loss(**kwargs)
-
-    #     def loss(self, nu=2):
-    #         return nu
-    # t = Test(1)
-    # print(t.forward(nu=2))
-    pass            
-    # sys = deepSI.fit_systems.SS_encoder()
-    # train, test = deepSI.datasets.CED()
-    # sys.fit(train,sim_val=test,epochs=2,batch_size=64,concurrent_val=True)
-    # # sys.fit(train,sim_val=test,epochs=10,batch_size=64,concurrent_val=False)
-    # # sys.fit(train,sim_val=test,epochs=10,batch_size=64,concurrent_val=True)
-    # print(sys.Loss_train)
-=======
     # sys = deepSI.fit_systems.SS_encoder(nx=3,na=5,nb=5)
     sys = deepSI.fit_systems.Torch_io_siso(10,10)
     train, test = deepSI.datasets.CED()
@@ -603,5 +574,4 @@
             concurrent_val=True,num_workers_data_loader=0,sim_val_fun='NRMS_mean_channels')
     # sys.fit(train,sim_val=test,epochs=10,batch_size=64,concurrent_val=False)
     # sys.fit(train,sim_val=test,epochs=10,batch_size=64,concurrent_val=True)
-    print(sys.Loss_train)
->>>>>>> b64e7d38
+    print(sys.Loss_train)