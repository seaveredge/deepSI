--- conflicted
+++ resolved
@@ -775,11 +775,7 @@
 
     @property
     def is_id(self):
-<<<<<<< HEAD
         return np.all(self.u0==0) and np.all(self.ustd==1) and np.all(self.y0==0) and np.all(self.ystd==1)
-=======
-        return self.u0==0 and self.ustd==1 and self.y0==0 and self.ystd==1
->>>>>>> 98bb8214
 
     def make_training_data(self,sys_data):
         if isinstance(sys_data,(list,tuple)):
